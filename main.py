import os
import random
import httpx
import logging
from fastapi import FastAPI, Request, HTTPException
from fastapi.responses import JSONResponse, HTMLResponse, RedirectResponse
from fastapi.middleware.cors import CORSMiddleware
from dotenv import load_dotenv, find_dotenv
from db import init_db, store_access_token, get_access_token_for_shop, store_product, get_shop_products
from urllib.parse import urlencode
from fastapi import BackgroundTasks

# Configure logging
logging.basicConfig(
    level=logging.INFO,
    format='%(message)s\n%(asctime)s',
    datefmt='%b %d %H:%M:%S'
)
logger = logging.getLogger(__name__)

load_dotenv(find_dotenv())

SHOPIFY_API_KEY = os.environ.get("SHOPIFY_API_KEY")
SHOPIFY_API_SECRET = os.environ.get("SHOPIFY_API_SECRET")
APP_URL = os.environ.get("APP_URL")

app = FastAPI()

# Basic CORS middleware
app.add_middleware(
    CORSMiddleware,
    allow_origins=["*"],
    allow_credentials=True,
    allow_methods=["*"],
    allow_headers=["*"],
)

@app.on_event("startup")
def on_startup():
    """Initialize application"""
    logger.info("INFO: Initializing database...")
    init_db()

@app.on_event("shutdown")
async def shutdown_event():
    logger.info("INFO: Application shutdown complete.")

@app.get("/callback")
async def callback(request: Request, background_tasks: BackgroundTasks):
    """Handle OAuth callback and verify scopes"""
    logger.info("INFO: Starting OAuth callback...")
    shop = request.query_params.get("shop")
    code = request.query_params.get("code")
    host = request.query_params.get("host")
    
    if not all([shop, code]):
        raise HTTPException(status_code=400, detail="Missing required parameters")

    try:
        # Get access token with scope verification
        token_url = f"https://{shop}/admin/oauth/access_token"
        async with httpx.AsyncClient() as client:
            response = await client.post(
                token_url,
                json={
                    'client_id': SHOPIFY_API_KEY,
                    'client_secret': SHOPIFY_API_SECRET,
                    'code': code
                }
            )
            
            if response.status_code != 200:
                logger.error(f"ERROR: Token exchange failed: {response.text}")
                raise HTTPException(
                    status_code=response.status_code,
                    detail=f"Failed to get access token: {response.text}"
                )
            
            data = response.json()
            access_token = data.get('access_token')
            granted_scopes = data.get('scope', '').split(',')
            
            logger.info(f"INFO: Granted scopes: {granted_scopes}")
            
            # Verify required scopes
            required_scopes = {'read_products', 'write_products'}
            if not required_scopes.issubset(set(granted_scopes)):
                missing_scopes = required_scopes - set(granted_scopes)
                logger.error(f"ERROR: Missing required scopes: {missing_scopes}")
                raise HTTPException(
                    status_code=403,
                    detail=f"Missing required scopes: {missing_scopes}"
                )

        # Store the access token
        logger.info("INFO: Storing access token...")
        store_access_token(shop, access_token)
        logger.info("INFO: Access token stored successfully")

        # Verify access by making a test API call
        test_url = f"https://{shop}/admin/api/2024-01/products/count.json"
        async with httpx.AsyncClient() as client:
            test_response = await client.get(
                test_url,
                headers={
                    'X-Shopify-Access-Token': access_token,
                    'Content-Type': 'application/json'
                }
            )
            
            if test_response.status_code != 200:
                logger.error(f"ERROR: API test failed: {test_response.text}")
                raise HTTPException(
                    status_code=test_response.status_code,
                    detail=f"API access test failed: {test_response.text}"
                )
            
            logger.info(f"INFO: API test successful: {test_response.text}")

<<<<<<< HEAD
@app.get("/install")
async def install(request: Request):
    """
    Step 1: App installation begins here.
    The merchant clicks install, and we redirect them to Shopify's OAuth screen.
    """
    shop = request.query_params.get("shop")
    if not shop:
        raise HTTPException(status_code=400, detail="Missing shop parameter")
        
       

    # Construct the authorization URL with required scopes
    scopes = "read_products,write_products"  # Explicitly request product access
    redirect_uri = f"{os.environ.get('APP_URL')}/callback"
    
    install_url = f"https://{shop}/admin/oauth/authorize?" + urlencode({
        'client_id': SHOPIFY_API_KEY,
        'scope': scopes,
        'redirect_uri': redirect_uri,
        'grant_options[]': 'per-user'
        
    })
    
    print(f"Redirecting to Shopify OAuth: {install_url}")
    return RedirectResponse(url=install_url)
=======
        # Add product fetch to background tasks
        background_tasks.add_task(background_fetch_products, shop, access_token)
        logger.info("INFO: Product fetch scheduled in background")

        # Construct the redirect URL
        if host:
            redirect_url = f"https://{host}/apps/{SHOPIFY_API_KEY}"
        else:
            redirect_url = f"https://{shop}/admin/apps/{SHOPIFY_API_KEY}"
            
        logger.info(f"INFO: Redirecting to: {redirect_url}")
        
        return RedirectResponse(
            url=redirect_url,
            status_code=302
        )

    except Exception as e:
        logger.error(f"ERROR: Error in callback: {str(e)}")
        raise HTTPException(status_code=500, detail=str(e))
>>>>>>> 9dcb0a11

async def background_fetch_products(shop: str, access_token: str):
    """Background task to fetch and store products"""
    logger.info(f"INFO: Starting background product fetch for {shop}...")
    try:
        products = await fetch_all_products(shop, access_token)
        logger.info(f"INFO: Successfully fetched {len(products)} products")

        # Store products in database
        for product in products:
            processed_product = {
                "shop": shop,
                "product_id": product.get("id"),
                "title": product.get("title"),
                "handle": product.get("handle"),
                "created_at": product.get("created_at"),
                "updated_at": product.get("updated_at"),
                "published_at": product.get("published_at"),
                "status": product.get("status"),
                "variants": product.get("variants", []),
                "images": product.get("images", []),
                "options": product.get("options", []),
                "tags": product.get("tags")
            }
            await store_product(shop, processed_product)
<<<<<<< HEAD
        print(f"Successfully stored all products for {shop}")
    except Exception as e:
        print(f"Error in background product fetch: {str(e)}")

        
@app.get("/callback")
async def callback(request: Request, background_tasks: BackgroundTasks):
    """Handle OAuth callback and trigger background product ingestion"""
    print("Starting OAuth callback...")
    shop = request.query_params.get("shop")
    code = request.query_params.get("code")
    host = request.query_params.get("host")
    
    if not all([shop, code]):
        raise HTTPException(status_code=400, detail="Missing required parameters")

    try:
        # Get and store access token
        print("Getting access token...")
        access_token = await get_access_token(shop, code)
        print("Successfully got access token")
        
        # Store the access token
        print("Storing access token...")
        await store_access_token(shop, access_token)
        print("Access token stored successfully")

        # Verify the token was stored
        stored_token = await get_access_token_for_shop(shop)  # Make sure this is async
        if stored_token != access_token:
            raise HTTPException(status_code=500, detail="Token storage verification failed")
        print("Token storage verified")
        
        # Add product fetch to background tasks
        background_tasks.add_task(background_fetch_products, shop, access_token)
        print("Product fetch scheduled in background")

        # Construct the proper redirect URL
        redirect_url = f"https://{shop}/admin/apps/{SHOPIFY_API_KEY}"
        if host:
            redirect_url = f"https://{host}/apps/{SHOPIFY_API_KEY}"
            
        print(f"Redirecting to: {redirect_url}")
        
        # Use 302 status code for temporary redirect
        return RedirectResponse(
            url=redirect_url,
            status_code=302
        )

=======
        logger.info(f"INFO: Successfully stored all products for {shop}")
>>>>>>> 9dcb0a11
    except Exception as e:
        logger.error(f"ERROR: Error in background product fetch: {str(e)}")

async def fetch_all_products(shop: str, access_token: str) -> list:
    """Fetch all products from a shop using pagination"""
    all_products = []
    page_info = None
    
    async with httpx.AsyncClient() as client:
        while True:
            url = f"https://{shop}/admin/api/2024-01/products.json?limit=250"
            if page_info:
                url += f"&page_info={page_info}"
                
            headers = {
                "X-Shopify-Access-Token": access_token,
                "Content-Type": "application/json"
            }
            
            logger.info(f"INFO: Fetching products page from {url}")
            response = await client.get(url, headers=headers)
            
<<<<<<< HEAD
        return response.json()

@app.get("/random-products")
async def random_products(request: Request):
    """Get random products from our local database"""
    shop = request.query_params.get("shop")
    if not shop:
        return JSONResponse({"error": "Missing shop parameter"})

    # Get products from local database
    try:
        products = await get_shop_products(shop)
    except Exception as e:
        print(f"Error fetching products from database: {str(e)}")
        return JSONResponse({"error": "Failed to fetch products from database"})

    if not products:
        # If no products in database, try to refresh from Shopify
        access_token = get_access_token_for_shop(shop)
        if not access_token:
            return JSONResponse({"error": "Shop not authorized"})
=======
            if response.status_code != 200:
                error_msg = f"Failed to fetch products: {response.text}"
                logger.error(f"ERROR: {error_msg}")
                raise HTTPException(status_code=response.status_code, detail=error_msg)
>>>>>>> 9dcb0a11
            
            data = response.json()
            page_products = data.get("products", [])
            all_products.extend(page_products)
            logger.info(f"INFO: Fetched {len(page_products)} products on this page")
            
            # Check for next page
            link_header = response.headers.get("Link", "")
            if 'rel="next"' not in link_header:
                break
                
            # Extract page_info for next page
            page_info = link_header.split("page_info=")[1].split(">")[0]
    
    return all_products<|MERGE_RESOLUTION|>--- conflicted
+++ resolved
@@ -117,34 +117,6 @@
             
             logger.info(f"INFO: API test successful: {test_response.text}")
 
-<<<<<<< HEAD
-@app.get("/install")
-async def install(request: Request):
-    """
-    Step 1: App installation begins here.
-    The merchant clicks install, and we redirect them to Shopify's OAuth screen.
-    """
-    shop = request.query_params.get("shop")
-    if not shop:
-        raise HTTPException(status_code=400, detail="Missing shop parameter")
-        
-       
-
-    # Construct the authorization URL with required scopes
-    scopes = "read_products,write_products"  # Explicitly request product access
-    redirect_uri = f"{os.environ.get('APP_URL')}/callback"
-    
-    install_url = f"https://{shop}/admin/oauth/authorize?" + urlencode({
-        'client_id': SHOPIFY_API_KEY,
-        'scope': scopes,
-        'redirect_uri': redirect_uri,
-        'grant_options[]': 'per-user'
-        
-    })
-    
-    print(f"Redirecting to Shopify OAuth: {install_url}")
-    return RedirectResponse(url=install_url)
-=======
         # Add product fetch to background tasks
         background_tasks.add_task(background_fetch_products, shop, access_token)
         logger.info("INFO: Product fetch scheduled in background")
@@ -165,7 +137,6 @@
     except Exception as e:
         logger.error(f"ERROR: Error in callback: {str(e)}")
         raise HTTPException(status_code=500, detail=str(e))
->>>>>>> 9dcb0a11
 
 async def background_fetch_products(shop: str, access_token: str):
     """Background task to fetch and store products"""
@@ -191,60 +162,7 @@
                 "tags": product.get("tags")
             }
             await store_product(shop, processed_product)
-<<<<<<< HEAD
-        print(f"Successfully stored all products for {shop}")
-    except Exception as e:
-        print(f"Error in background product fetch: {str(e)}")
-
-        
-@app.get("/callback")
-async def callback(request: Request, background_tasks: BackgroundTasks):
-    """Handle OAuth callback and trigger background product ingestion"""
-    print("Starting OAuth callback...")
-    shop = request.query_params.get("shop")
-    code = request.query_params.get("code")
-    host = request.query_params.get("host")
-    
-    if not all([shop, code]):
-        raise HTTPException(status_code=400, detail="Missing required parameters")
-
-    try:
-        # Get and store access token
-        print("Getting access token...")
-        access_token = await get_access_token(shop, code)
-        print("Successfully got access token")
-        
-        # Store the access token
-        print("Storing access token...")
-        await store_access_token(shop, access_token)
-        print("Access token stored successfully")
-
-        # Verify the token was stored
-        stored_token = await get_access_token_for_shop(shop)  # Make sure this is async
-        if stored_token != access_token:
-            raise HTTPException(status_code=500, detail="Token storage verification failed")
-        print("Token storage verified")
-        
-        # Add product fetch to background tasks
-        background_tasks.add_task(background_fetch_products, shop, access_token)
-        print("Product fetch scheduled in background")
-
-        # Construct the proper redirect URL
-        redirect_url = f"https://{shop}/admin/apps/{SHOPIFY_API_KEY}"
-        if host:
-            redirect_url = f"https://{host}/apps/{SHOPIFY_API_KEY}"
-            
-        print(f"Redirecting to: {redirect_url}")
-        
-        # Use 302 status code for temporary redirect
-        return RedirectResponse(
-            url=redirect_url,
-            status_code=302
-        )
-
-=======
         logger.info(f"INFO: Successfully stored all products for {shop}")
->>>>>>> 9dcb0a11
     except Exception as e:
         logger.error(f"ERROR: Error in background product fetch: {str(e)}")
 
@@ -267,34 +185,10 @@
             logger.info(f"INFO: Fetching products page from {url}")
             response = await client.get(url, headers=headers)
             
-<<<<<<< HEAD
-        return response.json()
-
-@app.get("/random-products")
-async def random_products(request: Request):
-    """Get random products from our local database"""
-    shop = request.query_params.get("shop")
-    if not shop:
-        return JSONResponse({"error": "Missing shop parameter"})
-
-    # Get products from local database
-    try:
-        products = await get_shop_products(shop)
-    except Exception as e:
-        print(f"Error fetching products from database: {str(e)}")
-        return JSONResponse({"error": "Failed to fetch products from database"})
-
-    if not products:
-        # If no products in database, try to refresh from Shopify
-        access_token = get_access_token_for_shop(shop)
-        if not access_token:
-            return JSONResponse({"error": "Shop not authorized"})
-=======
             if response.status_code != 200:
                 error_msg = f"Failed to fetch products: {response.text}"
                 logger.error(f"ERROR: {error_msg}")
                 raise HTTPException(status_code=response.status_code, detail=error_msg)
->>>>>>> 9dcb0a11
             
             data = response.json()
             page_products = data.get("products", [])
